[[source]]
url = "https://pypi.org/simple"
verify_ssl = true
name = "pypi"

[packages]
networkx = "*"
networkit = "*"
pandas = "*"
matplotlib = "*"
pre-commit = "*"
cmake = "*"
cython = "*"
powerlaw = "*"
tabulate = "*"
pytest = "*"
pytest-xdist = "*"
pytest-subtests = "*"
pytest-cov = "*"
vext = "*"
"vext.gi" = "*"
<<<<<<< HEAD
mypy = "*"
=======
pyintergraph = "*"
>>>>>>> a137beaf

[dev-packages]
ipykernel = "*"

[requires]
python_version = "3.8"<|MERGE_RESOLUTION|>--- conflicted
+++ resolved
@@ -19,11 +19,8 @@
 pytest-cov = "*"
 vext = "*"
 "vext.gi" = "*"
-<<<<<<< HEAD
 mypy = "*"
-=======
 pyintergraph = "*"
->>>>>>> a137beaf
 
 [dev-packages]
 ipykernel = "*"
