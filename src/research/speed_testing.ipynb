--- conflicted
+++ resolved
@@ -25,11 +25,7 @@
   },
   {
    "cell_type": "code",
-<<<<<<< HEAD
-   "execution_count": 7,
-=======
    "execution_count": 1,
->>>>>>> a137beaf
    "metadata": {},
    "outputs": [
     {
@@ -105,8 +101,7 @@
     "# Import own module\n",
     "sys.path.append(par_dir)\n",
     "if True:\n",
-    "    from utils.graph_converter import NetworkConverter\n",
-    "    from utils.graph_converter_c import NetworkConverter as NetworkConverter_C"
+    "    from utils.graph_converter import NetworkConverter"
    ]
   },
   {
@@ -267,11 +262,7 @@
   },
   {
    "cell_type": "code",
-<<<<<<< HEAD
-   "execution_count": 8,
-=======
    "execution_count": 2,
->>>>>>> a137beaf
    "metadata": {},
    "outputs": [
     {
@@ -280,13 +271,6 @@
      "text": [
       "\n",
       "Networkx to Networkit:\n",
-<<<<<<< HEAD
-      "36.4 ms ± 92.6 µs per loop (mean ± std. dev. of 7 runs, 10 loops each)\n",
-      "Networkit to Networkx:\n",
-      "117 ms ± 1.37 ms per loop (mean ± std. dev. of 7 runs, 10 loops each)\n",
-      "Networkx to Graph_tool:\n",
-      "563 ms ± 6.09 ms per loop (mean ± std. dev. of 7 runs, 1 loop each)\n"
-=======
       "34.8 ms ± 110 µs per loop (mean ± std. dev. of 7 runs, 10 loops each)\n",
       "\n",
       "Networkit to Networkx:\n",
@@ -323,7 +307,6 @@
       "\n",
       "Neworkit to Graph_tool:\n",
       "458 ms ± 3.31 ms per loop (mean ± std. dev. of 7 runs, 1 loop each)\n"
->>>>>>> a137beaf
      ]
     }
    ],
@@ -351,18 +334,8 @@
     "print(\"\\nGraph_tool to Networkit:\")\n",
     "%timeit NetworkConverter.gt_to_nk(gt_graph)\n",
     "\n",
-<<<<<<< HEAD
-    "print(\"Networkx to Graph_tool:\")\n",
-    "graph = graph = nx.erdos_renyi_graph(n=n_nodes, p=prob)\n",
-    "%timeit NetworkConverter.nx_to_gt(graph)\n",
-    "\n",
-    "print(\"Networkx to Graph_tool with Cython:\")\n",
-    "graph = graph = nx.erdos_renyi_graph(n=n_nodes, p=prob)\n",
-    "%timeit NetworkConverter_C.nx_to_gt(graph)"
-=======
     "print(\"\\nNeworkit to Graph_tool:\")\n",
     "%timeit NetworkConverter.nk_to_gt(nk_graph)"
->>>>>>> a137beaf
    ]
   },
   {
